--- conflicted
+++ resolved
@@ -13,11 +13,7 @@
       - name: Checkout code
         uses: actions/checkout@v2
       - name: Run golangci-lint
-<<<<<<< HEAD
-        uses: golangci/golangci-lint-action@v2
-=======
         uses: golangci/golangci-lint-action@v2.4.0
->>>>>>> f1719d5e
         with:
           # Required: the version of golangci-lint is required and must be specified without patch version: we always use the latest patch version.
           version: v1.33
@@ -33,12 +29,6 @@
         uses: actions/setup-go@v2
         with:
           go-version: 1.15
-<<<<<<< HEAD
-
-      - name: Check out code
-        uses: actions/checkout@v2
-=======
->>>>>>> f1719d5e
 
       - name: Test
         run: go test .
