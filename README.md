<h1 align="center">
  <img src="static/subfinder-logo.png" alt="subfinder" width="200px"></a>
  <br>
</h1>

<h4 align="center">Fast passive subdomain enumeration tool.</h4>


<p align="center">
<a href="https://goreportcard.com/report/github.com/projectdiscovery/subfinder/v2"><img src="https://goreportcard.com/badge/github.com/projectdiscovery/subfinder"></a>
<a href="https://github.com/projectdiscovery/subfinder/issues"><img src="https://img.shields.io/badge/contributions-welcome-brightgreen.svg?style=flat"></a>
<a href="https://github.com/projectdiscovery/subfinder/releases"><img src="https://img.shields.io/github/release/projectdiscovery/subfinder"></a>
<a href="https://twitter.com/pdiscoveryio"><img src="https://img.shields.io/twitter/follow/pdiscoveryio.svg?logo=twitter"></a>
<a href="https://discord.gg/projectdiscovery"><img src="https://img.shields.io/discord/695645237418131507.svg?logo=discord"></a>
</p>
      
<p align="center">
  <a href="#features">Features</a> •
  <a href="#installation">Install</a> •
  <a href="#running-subfinder">Usage</a> •
  <a href="#post-installation-instructions">API Setup</a> •
  <a href="#subfinder-go-library">Library</a> •
  <a href="https://discord.gg/projectdiscovery">Join Discord</a>
</p>

---


Subfinder is a subdomain discovery tool that discovers valid subdomains for websites by using passive online sources. It has a simple modular architecture and is optimized for speed. subfinder is built for doing one thing only - passive subdomain enumeration, and it does that very well.

We have designed `subfinder` to comply with all passive sources licenses, and usage restrictions, as well as maintained a consistently passive model to make it useful to both penetration testers and bug bounty hunters alike.


# Features

<h1 align="left">
  <img src="static/subfinder-run.png" alt="subfinder" width="700px"></a>
  <br>
</h1>


 - Fast and powerful resolution and wildcard elimination module
 - **Curated** passive sources to maximize results
 - Multiple Output formats supported (Json, File, Stdout)
 - Optimized for speed, very fast and **lightweight** on resources
 - **STDIN/OUT** support for integrating in workflows


# Usage

```sh
subfinder -h
```
This will display help for the tool. Here are all the switches it supports.

```yaml
Flags:
INPUT:
   -d, -domain string[]  domains to find subdomains for
   -dL, -list string     file containing list of domains for subdomain discovery

SOURCE:
   -s, -sources string[]           specific sources to use for discovery (-s crtsh,github). Use -ls to display all available sources.
   -recursive                      use only sources that can handle subdomains recursively (e.g. subdomain.domain.tld vs domain.tld)
   -all                            use all sources for enumeration (slow)
   -es, -exclude-sources string[]  sources to exclude from enumeration (-es alienvault,zoomeye)

FILTER:
   -m, -match string[]   subdomain or list of subdomain to match (file or comma separated)
   -f, -filter string[]   subdomain or list of subdomain to filter (file or comma separated)

RATE-LIMIT:
   -rl, -rate-limit int  maximum number of http requests to send per second
   -t int                number of concurrent goroutines for resolving (-active only) (default 10)

OUTPUT:
   -o, -output string       file to write output to
   -oJ, -json               write output in JSONL(ines) format
   -oD, -output-dir string  directory to write output (-dL only)
   -cs, -collect-sources    include all sources in the output (-json only)
   -oI, -ip                 include host IP in output (-active only)

CONFIGURATION:
   -config string                flag config file (default "$HOME/.config/subfinder/config.yaml")
   -pc, -provider-config string  provider config file (default "$HOME/.config/subfinder/provider-config.yaml")
   -r string[]                   comma separated list of resolvers to use
   -rL, -rlist string            file containing list of resolvers to use
   -nW, -active                  display active subdomains only
   -proxy string                 http proxy to use with subfinder
   -ei, -exclude-ip              exclude IPs from the list of domains

DEBUG:
   -silent             show only subdomains in output
   -version            show version of subfinder
   -v                  show verbose output
   -nc, -no-color      disable color in output
   -ls, -list-sources  list all available sources

OPTIMIZATION:
   -timeout int   seconds to wait before timing out (default 30)
   -max-time int  minutes to wait for enumeration results (default 10)
```

# Installation

Subfinder requires **go1.17** to install successfully. Run the following command to install the latest version:

```sh
go install -v github.com/projectdiscovery/subfinder/v2/cmd/subfinder@latest
```


## Post Installation Instructions

Subfinder will work after using the installation instructions however to configure Subfinder to work with certain services, you will need to have setup API keys. The following services do not work without an API key:

[BeVigil](https://bevigil.com/osint-api), [Binaryedge](https://binaryedge.io), [C99](https://api.c99.nl/), [Certspotter](https://sslmate.com/certspotter/api/), [Chinaz](http://my.chinaz.com/ChinazAPI/DataCenter/MyDataApi), [Censys](https://censys.io), [Chaos](https://chaos.projectdiscovery.io), [DnsDB](https://api.dnsdb.info), [Fofa](https://fofa.info/static_pages/api_help), [Github](https://github.com), [Intelx](https://intelx.io), [Passivetotal](http://passivetotal.org), [Robtex](https://www.robtex.com/api/), [SecurityTrails](http://securitytrails.com), [Shodan](https://shodan.io), [Threatbook](https://x.threatbook.cn/en), [Virustotal](https://www.virustotal.com), [WhoisXML API](https://whoisxmlapi.com/), [Zoomeye](https://www.zoomeye.org), [Hunter](https://hunter.qianxin.com/), [Recon.Cloud](https://recon.cloud/)

These values are stored in the `$HOME/.config/subfinder/provider-config.yaml` file which will be created when you run the tool for the first time. The configuration file uses the YAML format. Multiple API keys can be specified for each of these services from which one of them will be used for enumeration.

For sources that require multiple keys, namely `Censys`, `Passivetotal`, they can be added by separating them via a colon (:).

An example provider config file -

```yaml
binaryedge:
  - 0bf8919b-aab9-42e4-9574-d3b639324597
  - ac244e2f-b635-4581-878a-33f4e79a2c13
censys:
  - ac244e2f-b635-4581-878a-33f4e79a2c13:dd510d6e-1b6e-4655-83f6-f347b363def9
certspotter: []
passivetotal:
  - sample-email@user.com:sample_password
securitytrails: []
shodan:
  - AAAAClP1bJJSRMEYJazgwhJKrggRwKA
github:
  - ghp_lkyJGU3jv1xmwk4SDXavrLDJ4dl2pSJMzj4X
  - ghp_gkUuhkIYdQPj13ifH4KA3cXRn8JD2lqir2d4
```

# Running Subfinder

To run the tool on a target, just use the following command.

```console
subfinder -d hackerone.com

               __    _____           __         
   _______  __/ /_  / __(_)___  ____/ /__  _____
  / ___/ / / / __ \/ /_/ / __ \/ __  / _ \/ ___/
 (__  ) /_/ / /_/ / __/ / / / / /_/ /  __/ /    
/____/\__,_/_.___/_/ /_/_/ /_/\__,_/\___/_/ v2.4.9

		projectdiscovery.io

Use with caution. You are responsible for your actions
Developers assume no liability and are not responsible for any misuse or damage.
By using subfinder, you also agree to the terms of the APIs used.

[INF] Enumerating subdomains for hackerone.com

www.hackerone.com
support.hackerone.com
links.hackerone.com
api.hackerone.com
o1.email.hackerone.com
go.hackerone.com
3d.hackerone.com
resources.hackerone.com
a.ns.hackerone.com
b.ns.hackerone.com
mta-sts.hackerone.com
docs.hackerone.com
mta-sts.forwarding.hackerone.com
gslink.hackerone.com
hackerone.com
info.hackerone.com
mta-sts.managed.hackerone.com
events.hackerone.com

[INF] Found 18 subdomains for hackerone.com in 3 seconds 672 milliseconds
```

The subdomains discovered can be piped to other tools too. For example, you can pipe the subdomains discovered by subfinder to httpx [httpx](https://github.com/projectdiscovery/httpx) which will then find running http servers on the host.

```console
echo hackerone.com | subfinder -silent | httpx -silent

http://hackerone.com
http://www.hackerone.com
http://docs.hackerone.com
http://api.hackerone.com
https://docs.hackerone.com
http://mta-sts.managed.hackerone.com
```

<table>
<tr>
<td>  

## Subfinder with docker

Pull the latest tagged [subfinder](https://hub.docker.com/r/projectdiscovery/subfinder) docker image:

```sh
docker pull projectdiscovery/subfinder:latest
```

Running subfinder using docker image:

```sh
docker run projectdiscovery/subfinder:latest -d hackerone.com
```

Running subfinder using docker image with local config file:

```sh
docker run -v $HOME/.config/subfinder:/root/.config/subfinder -t projectdiscovery/subfinder -d hackerone.com
```

</td>
</tr>
</table>

<table>
<tr>
<td>  

## Subfinder Go library

Usage example:

```go
package main

import (
	"bytes"
	"fmt"
	"io"
	"log"

	"github.com/projectdiscovery/subfinder/v2/pkg/resolve"
	"github.com/projectdiscovery/subfinder/v2/pkg/runner"
)

func main() {
<<<<<<< HEAD
	runnerInstance, err := runner.NewRunner(&runner.Options{
=======
	runnerInstance, _ := runner.NewRunner(&runner.Options{
>>>>>>> 86e1d1a9
		Threads:            10,                       // Thread controls the number of threads to use for active enumerations
		Timeout:            30,                       // Timeout is the seconds to wait for sources to respond
		MaxEnumerationTime: 10,                       // MaxEnumerationTime is the maximum amount of time in mins to wait for enumeration
		Resolvers:          resolve.DefaultResolvers, // Use the default list of resolvers by marshaling it to the config
<<<<<<< HEAD
	})

	buf := bytes.Buffer{}
	err = runnerInstance.EnumerateSingleDomain("projectdiscovery.io", []io.Writer{&buf})
=======
		ResultCallback: func(s *resolve.HostEntry) {  // Callback function to execute for available host
			log.Println(s.Host, s.Source)
		},
	})

	buf := bytes.Buffer{}
	err := runnerInstance.EnumerateSingleDomain("projectdiscovery.io", []io.Writer{&buf})
>>>>>>> 86e1d1a9
	if err != nil {
		log.Fatal(err)
	}

	data, err := io.ReadAll(&buf)
	if err != nil {
		log.Fatal(err)
	}

	fmt.Printf("%s", data)
}
```

</td>
</tr>
</table>

### Resources

- [Recon with Me !!!](https://dhiyaneshgeek.github.io/bug/bounty/2020/02/06/recon-with-me/)

# License

`subfinder` is made with 🖤 by the [projectdiscovery](https://projectdiscovery.io) team. Community contributions have made the project what it is. See the **[Thanks.md](https://github.com/projectdiscovery/subfinder/blob/master/THANKS.md)** file for more details.

Read the disclaimer for usage at [DISCLAIMER.md](https://github.com/projectdiscovery/subfinder/blob/master/DISCLAIMER.md) and [contact us](mailto:contact@projectdiscovery.io) for any API removal.<|MERGE_RESOLUTION|>--- conflicted
+++ resolved
@@ -245,21 +245,11 @@
 )
 
 func main() {
-<<<<<<< HEAD
-	runnerInstance, err := runner.NewRunner(&runner.Options{
-=======
 	runnerInstance, _ := runner.NewRunner(&runner.Options{
->>>>>>> 86e1d1a9
 		Threads:            10,                       // Thread controls the number of threads to use for active enumerations
 		Timeout:            30,                       // Timeout is the seconds to wait for sources to respond
 		MaxEnumerationTime: 10,                       // MaxEnumerationTime is the maximum amount of time in mins to wait for enumeration
 		Resolvers:          resolve.DefaultResolvers, // Use the default list of resolvers by marshaling it to the config
-<<<<<<< HEAD
-	})
-
-	buf := bytes.Buffer{}
-	err = runnerInstance.EnumerateSingleDomain("projectdiscovery.io", []io.Writer{&buf})
-=======
 		ResultCallback: func(s *resolve.HostEntry) {  // Callback function to execute for available host
 			log.Println(s.Host, s.Source)
 		},
@@ -267,7 +257,6 @@
 
 	buf := bytes.Buffer{}
 	err := runnerInstance.EnumerateSingleDomain("projectdiscovery.io", []io.Writer{&buf})
->>>>>>> 86e1d1a9
 	if err != nil {
 		log.Fatal(err)
 	}
