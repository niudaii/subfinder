--- conflicted
+++ resolved
@@ -8,12 +8,7 @@
 	"os"
 	"os/user"
 	"path/filepath"
-<<<<<<< HEAD
-=======
-	"reflect"
 	"regexp"
-	"strings"
->>>>>>> 1e0d18df
 	"time"
 
 	"github.com/projectdiscovery/fileutil"
@@ -49,7 +44,6 @@
 	Domain             goflags.StringSlice // Domain is the domain to find subdomains for
 	DomainsFile        string              // DomainsFile is the file containing list of domains to find subdomains for
 	Output             io.Writer
-<<<<<<< HEAD
 	OutputFile         string              // Output is the file to write found subdomains to.
 	OutputDirectory    string              // OutputDirectory is the directory to write results to in case list of domains is given
 	Sources            goflags.StringSlice `yaml:"sources,omitempty"`         // Sources contains a comma-separated list of sources to use for enumeration
@@ -61,28 +55,10 @@
 	Proxy              string              // HTTP proxy
 	RateLimit          int                 // Maximum number of HTTP requests to send per second
 	ExcludeIps         bool
-=======
-	OutputFile         string // Output is the file to write found subdomains to.
-	OutputDirectory    string // OutputDirectory is the directory to write results to in case list of domains is given
-	// Sources contains a comma-separated list of sources to use for enumeration
-	Sources goflags.StringSlice `yaml:"sources,omitempty"`
-	// ExcludeSources contains the comma-separated sources to not include in the enumeration process
-	ExcludeSources goflags.StringSlice `yaml:"exclude-sources,omitempty"`
-	// Resolvers is the comma-separated resolvers to use for enumeration
-	Resolvers      goflags.StringSlice `yaml:"resolvers,omitempty"`
-	ResolverList   string              // ResolverList is a text file containing list of resolvers to use for enumeration
-	Config         string              // Config contains the location of the config file
-	ProviderConfig string              // ProviderConfig contains the location of the provider config file
-	Proxy          string              // HTTP proxy
-	RateLimit      int                 // Maximum number of HTTP requests to send per second
-	// YAMLConfig contains the unmarshalled yaml config file
-	Providers     *Providers
-	ExcludeIps    bool
-	Match         goflags.StringSlice
-	Filter        goflags.StringSlice
-	matchRegexes  []*regexp.Regexp
-	filterRegexes []*regexp.Regexp
->>>>>>> 1e0d18df
+	Match              goflags.StringSlice
+	Filter             goflags.StringSlice
+	matchRegexes       []*regexp.Regexp
+	filterRegexes      []*regexp.Regexp
 }
 
 // ParseOptions parses the command line flags provided by a user
