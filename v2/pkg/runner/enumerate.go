--- conflicted
+++ resolved
@@ -19,12 +19,6 @@
 // EnumerateSingleDomain performs subdomain enumeration against a single domain
 func (r *Runner) EnumerateSingleDomain(ctx context.Context, domain string, outputs []io.Writer) error {
 	gologger.Info().Msgf("Enumerating subdomains for %s\n", domain)
-<<<<<<< HEAD
-=======
-	// Get the API keys for sources from the configuration
-	// and also create the active resolving engine for the domain.
-	keys := r.options.Providers.GetKeys()
->>>>>>> 1e0d18df
 
 	// Check if the user has asked to remove wildcards explicitly.
 	// If yes, create the resolution pool and get the wildcards for the current domain
