# Build
<<<<<<< HEAD
FROM golang:1.19.3-alpine AS build-env
=======
FROM golang:1.19.2-alpine AS build-env
RUN apk add build-base
>>>>>>> 6efe556a
RUN go install -v github.com/projectdiscovery/subfinder/v2/cmd/subfinder@latest

# Release
FROM alpine:3.16.2
RUN apk -U upgrade --no-cache \
    && apk add --no-cache bind-tools ca-certificates
COPY --from=build-env /go/bin/subfinder /usr/local/bin/subfinder

ENTRYPOINT ["subfinder"]<|MERGE_RESOLUTION|>--- conflicted
+++ resolved
@@ -1,10 +1,7 @@
 # Build
-<<<<<<< HEAD
-FROM golang:1.19.3-alpine AS build-env
-=======
+
 FROM golang:1.19.2-alpine AS build-env
 RUN apk add build-base
->>>>>>> 6efe556a
 RUN go install -v github.com/projectdiscovery/subfinder/v2/cmd/subfinder@latest
 
 # Release
